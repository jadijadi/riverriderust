--- conflicted
+++ resolved
@@ -1,13 +1,9 @@
 use crossterm::event::{poll, read, Event, KeyCode, KeyEventKind};
 
-<<<<<<< HEAD
-    use crate::world::world::{World, PlayerStatus, Bullet, GameMode};
-=======
 use std::time::Duration;
->>>>>>> 884733ef
 
 use crate::{
-    entities::{Bullet, PlayerStatus},
+    entities::{Bullet, PlayerStatus, GameMode},
     world::World,
 };
 
@@ -15,92 +11,6 @@
     if poll(Duration::from_millis(10)).unwrap() {
         let key = read().unwrap();
 
-<<<<<<< HEAD
-    pub fn handle_pressed_keys(world: &mut World) {
-        if poll(Duration::from_millis(10)).unwrap() {
-            let key = read().unwrap();
-    
-            while poll(Duration::from_millis(0)).unwrap() {
-                let _ = read();
-            }
-    
-            match key {
-                Event::Key(event) => {
-                    // I'm reading from keyboard into event
-                    match event.code {
-                        KeyCode::Char('q') => world.status = PlayerStatus::Quit,
-                        KeyCode::Char('g') => {
-                            if world.game_mode == GameMode::Normal {
-                                world.game_mode = GameMode::God;
-                            } else if world.game_mode == GameMode::God {
-                                world.game_mode = GameMode::Normal;
-                            }
-                        }
-                        KeyCode::Char('w') => {
-                            if world.status == PlayerStatus::Alive && world.player_location.l > 1 {
-                                world.player_location.l -= 1
-                            }
-                        }
-                        KeyCode::Char('s') => {
-                            if world.status == PlayerStatus::Alive
-                                && world.player_location.l < world.maxl - 1
-                            {
-                                world.player_location.l += 1
-                            }
-                        }
-                        KeyCode::Char('a') => {
-                            if world.status == PlayerStatus::Alive && world.player_location.c > 1 {
-                                world.player_location.c -= 1
-                            }
-                        }
-                        KeyCode::Char('d') => {
-                            if world.status == PlayerStatus::Alive
-                                && world.player_location.c < world.maxc - 1
-                            {
-                                world.player_location.c += 1
-                            }
-                        }
-                        KeyCode::Up => {
-                            if world.status == PlayerStatus::Alive && world.player_location.l > 1 {
-                                world.player_location.l -= 1
-                            }
-                        }
-                        KeyCode::Down => {
-                            if world.status == PlayerStatus::Alive
-                                && world.player_location.l < world.maxl - 1
-                            {
-                                world.player_location.l += 1
-                            }
-                        }
-                        KeyCode::Left => {
-                            if world.status == PlayerStatus::Alive && world.player_location.c > 1 {
-                                world.player_location.c -= 1
-                            }
-                        }
-                        KeyCode::Right => {
-                            if world.status == PlayerStatus::Alive
-                                && world.player_location.c < world.maxc - 1
-                            {
-                                world.player_location.c += 1
-                            }
-                        }
-                        KeyCode::Char('p') => {
-                            if world.status == PlayerStatus::Alive {
-                                world.status = PlayerStatus::Paused;
-                            } else if world.status == PlayerStatus::Paused {
-                                world.status = PlayerStatus::Alive;
-                            }
-                        }
-                        KeyCode::Char(' ') => {
-                            if world.status == PlayerStatus::Alive && world.bullet.is_empty() {
-                                let new_bullet = Bullet::new(
-                                    world.player_location.c,
-                                    world.player_location.l - 1,
-                                    world.maxl / 4,
-                                );
-                                world.bullet.push(new_bullet);
-                            }
-=======
         while poll(Duration::from_millis(0)).unwrap() {
             let _ = read();
         }
@@ -141,6 +51,13 @@
                             Paused => Fluent,
                         };
                     }
+                    KeyCode::Char('g') => {
+                        if world.game_mode == GameMode::Normal {
+                            world.game_mode = GameMode::God;
+                        } else if world.game_mode == GameMode::God {
+                            world.game_mode = GameMode::Normal;
+                        }
+                    }
                     KeyCode::Char(' ') => {
                         if world.player.status == PlayerStatus::Alive && world.bullets.is_empty() {
                             let new_bullet = Bullet::new(
@@ -149,7 +66,6 @@
                                 world.maxl / 4,
                             );
                             world.bullets.push(new_bullet);
->>>>>>> 884733ef
                         }
                     }
                     _ => {}
