use rand:: thread_rng;
use std::io::stdout;
use std::{thread, time};

use crossterm::{
    cursor::{Hide, Show},
    terminal::{disable_raw_mode, enable_raw_mode, size, Clear},
    ExecutableCommand, QueueableCommand,
};

<<<<<<< HEAD
#[derive(PartialEq, Eq)]
enum PlayerStatus {
    Dead,
    Alive,
    Animation,
    Quit,
    Paused,
}

enum EnemyStatus {
    Alive,
    DeadBody,
    Dead,
}

enum DeathCause {
    None,
    Enemy,
    Ground,
    Fuel,
}

#[derive(PartialEq, Eq)]
enum GameMode {
    Normal,
    God,
}

struct Location {
    c: u16,
    l: u16,
}
struct Enemy {
    location: Location,
    status: EnemyStatus,
}

struct Fuel {
    location: Location,
    status: EnemyStatus,
}

impl Location {
    fn new(c: u16, l: u16) -> Location {
        Location { c, l }
    }

    // Checks if two locations are within a specified margin of each other
    fn hit_with_margin(
        &self,
        other: &Location,
        top: u16,
        right: u16,
        buttom: u16,
        left: u16,
    ) -> bool {
        (other.l > self.l || self.l - other.l <= buttom)
            && (self.l > other.l || other.l - self.l <= top)
            && (other.c > self.c || self.c - other.c <= left)
            && (self.c > other.c || other.c - self.c <= right)
    }

    // check if two locations is point to the same location
    fn hit(&self, other: &Location) -> bool {
        self.hit_with_margin(other, 0, 0, 0, 0)
    }
}
=======
mod physics;
mod world;
mod greeting;
mod events;
>>>>>>> b707869c

use world::world::{*};
use physics::physics::{*};
use greeting::greeting::{*};
use events::events::{*};

<<<<<<< HEAD
impl Enemy {
    fn new(column: u16, line: u16, status: EnemyStatus) -> Enemy {
        Enemy {
            location: Location::new(column, line),
            status: status,
        }
    }
}

struct Bullet {
    location: Location,
    energy: u16,
}

impl Bullet {
    fn new(column: u16, line: u16, energy: u16) -> Bullet {
        Bullet {
            location: Location::new(column, line),
            energy,
        }
    }
}

struct World {
    player_location: Location,
    map: VecDeque<(u16, u16)>,
    maxc: u16,
    maxl: u16,
    status: PlayerStatus,
    next_right: u16,
    next_left: u16,
    ship: String,
    enemy: Vec<Enemy>,
    fuel: Vec<Fuel>,
    bullet: Vec<Bullet>,
    gas: u16,
    score: u16,
    death_cause: DeathCause,
    game_mode: GameMode,
}

impl World {
    fn new(maxc: u16, maxl: u16) -> World {
        World {
            player_location: Location::new(maxc / 2, maxl - 1),
            map: VecDeque::from(vec![(maxc / 2 - 5, maxc / 2 + 5); maxl as usize]),
            maxc,
            maxl,
            status: PlayerStatus::Alive,
            next_left: maxc / 2 - 7,
            next_right: maxc / 2 + 7,
            ship: 'P'.to_string(),
            enemy: Vec::new(),
            bullet: Vec::new(),
            fuel: Vec::new(),
            score: 0,
            gas: 1700,
            death_cause: DeathCause::None,
            game_mode: GameMode::Normal,
        }
    }
}

fn draw(mut sc: &Stdout, world: &mut World) -> std::io::Result<()> {
    sc.queue(Clear(crossterm::terminal::ClearType::All))?;

    // draw the map
    for l in 0..world.map.len() {
        sc.queue(MoveTo(0, l as u16))?
            .queue(Print("+".repeat(world.map[l].0 as usize)))?
            .queue(MoveTo(world.map[l].1, l as u16))?
            .queue(Print("+".repeat((world.maxc - world.map[l].1) as usize)))?;
    }

    sc.queue(MoveTo(2, 2))?
        .queue(Print(format!(" Score: {} ", world.score)))?
        .queue(MoveTo(2, 3))?
        .queue(Print(format!(" Fuel: {} ", world.gas / 100)))?;

    if world.game_mode == GameMode::God {
        draw_god_mode(sc);
    }

    // draw fuel
    for index in (0..world.fuel.len()).rev() {
        match world.fuel[index].status {
            EnemyStatus::Alive => {
                sc.queue(MoveTo(
                    world.fuel[index].location.c,
                    world.fuel[index].location.l,
                ))?
                .queue(Print("F"))?;
            }
            EnemyStatus::DeadBody => {
                sc.queue(MoveTo(
                    world.fuel[index].location.c,
                    world.fuel[index].location.l,
                ))?
                .queue(Print("$"))?;
                world.fuel[index].status = EnemyStatus::Dead;
            }
            EnemyStatus::Dead => {
                world.fuel.remove(index);
            }
        };
    }

    // draw enemies
    for index in (0..world.enemy.len()).rev() {
        match world.enemy[index].status {
            EnemyStatus::Alive => {
                sc.queue(MoveTo(
                    world.enemy[index].location.c,
                    world.enemy[index].location.l,
                ))?
                .queue(Print("E"))?;
            }
            EnemyStatus::DeadBody => {
                sc.queue(MoveTo(
                    world.enemy[index].location.c,
                    world.enemy[index].location.l,
                ))?
                .queue(Print("X"))?;
                world.enemy[index].status = EnemyStatus::Dead;
            }
            EnemyStatus::Dead => {
                world.enemy.remove(index);
            }
        };
    }

    // draw bullet
    for b in &world.bullet {
        sc.queue(MoveTo(b.location.c, b.location.l))?
            .queue(Print("|"))?
            .queue(MoveTo(b.location.c, b.location.l - 1))?
            .queue(Print("^"))?;
    }

    // draw the player
    sc.queue(MoveTo(world.player_location.c, world.player_location.l))?
        .queue(Print(world.ship.as_str()))?
        .flush()?;

    Ok(())
}

/// check if player hit the ground
fn check_player_status(world: &mut World) {
    if world.player_location.c < world.map[world.player_location.l as usize].0
        || world.player_location.c >= world.map[world.player_location.l as usize].1
    {
        world.status = PlayerStatus::Dead;
        world.death_cause = DeathCause::Ground;
    }

    if world.gas == 0 {
        world.status = PlayerStatus::Dead;
        world.death_cause = DeathCause::Fuel;
    }
}

/// check if fuel is hit / moved over
fn check_fuel_status(world: &mut World) {
    for index in (0..world.fuel.len()).rev() {
        if matches!(world.fuel[index].status, EnemyStatus::Alive)
            && world.player_location.hit(&world.fuel[index].location)
        {
            world.gas += 200;
        };
        for j in (0..world.bullet.len()).rev() {
            if world.bullet[j]
                .location
                .hit_with_margin(&world.fuel[index].location, 1, 0, 1, 0)
            {
                world.fuel[index].status = EnemyStatus::DeadBody;
                world.score += 20;
            }
        }
    }
}

/// check enemy hit something
fn check_enemy_status(world: &mut World) {
    for index in (0..world.enemy.len()).rev() {
        if matches!(world.enemy[index].status, EnemyStatus::Alive)
            && world.player_location.hit(&world.enemy[index].location)
        {
            world.status = PlayerStatus::Dead;
            world.death_cause = DeathCause::Enemy;
        };
        for j in (0..world.bullet.len()).rev() {
            if world.bullet[j]
                .location
                .hit_with_margin(&world.enemy[index].location, 1, 0, 1, 0)
            {
                world.enemy[index].status = EnemyStatus::DeadBody;
                world.score += 10;
            }
        }
    }
}

/// Update the map
fn update_map(rng: &mut ThreadRng, world: &mut World) {
    // move the map downward using VecDeque

    world.map.pop_back();
    let (mut left, mut right) = world.map[0];
    match world.next_left.cmp(&left) {
        Greater => left += 1,
        Less => left -= 1,
        Equal => {}
    };
    match world.next_right.cmp(&right) {
        Greater => right += 1,
        Less => right -= 1,
        Equal => {}
    };

    if world.next_left == world.map[0].0 && rng.gen_range(0..10) >= 7 {
        world.next_left = rng.gen_range(world.next_left.saturating_sub(5)..world.next_left + 5);
        if world.next_left == 0 {
            world.next_left = 1;
        }
    }
    if world.next_right == world.map[0].1 && rng.gen_range(0..10) >= 7 {
        world.next_right = rng.gen_range(world.next_right - 5..world.next_right + 5);
        if world.next_right > world.maxc {
            world.next_right = Wrapping(world.maxc).0 - 1;
        }
    }

    if world.next_right.abs_diff(world.next_left) < 3 {
        world.next_right += 3;
    }
    world.map.push_front((left, right))
}

/// Create a new fuel; maybe
fn create_fuel(rng: &mut ThreadRng, world: &mut World) {
    // Possibility
    if rng.gen_range(0..100) >= 99 {
        world.fuel.push(Fuel::new(
            rng.gen_range(world.map[0].0..world.map[0].1),
            0,
            EnemyStatus::Alive,
        ));
    }
}

/// Create a new enemy
fn create_enemy(rng: &mut ThreadRng, world: &mut World) {
    // Possibility
    if rng.gen_range(0..10) >= 9 {
        world.enemy.push(Enemy::new(
            rng.gen_range(world.map[0].0..world.map[0].1),
            0,
            EnemyStatus::Alive,
        ));
    }
}

/// Move fuels on the river
fn move_fuel(world: &mut World) {
    for index in (0..world.fuel.len()).rev() {
        world.fuel[index].location.l += 1;
        if world.fuel[index].location.l >= world.maxl {
            world.fuel.remove(index);
        }
    }
}

/// Move enemies on the river
fn move_enemies(world: &mut World) {
    for index in (0..world.enemy.len()).rev() {
        world.enemy[index].location.l += 1;
        if world.enemy[index].location.l >= world.maxl {
            world.enemy.remove(index);
        }
    }
}

/// Move Bullets
fn move_bullets(world: &mut World) {
    for index in (0..world.bullet.len()).rev() {
        if world.bullet[index].energy == 0 || world.bullet[index].location.l <= 2 {
            world.bullet.remove(index);
        } else {
            world.bullet[index].location.l -= 2;
            world.bullet[index].energy -= 1;

            if world.bullet[index].location.c < world.map[world.bullet[index].location.l as usize].0 ||
                world.bullet[index].location.c >= world.map[world.bullet[index].location.l as usize].1 {
                world.bullet.remove(index);
            }  
        }           
    }   
}

fn welcome_screen(mut sc: &Stdout, world: &World) {
    let welcome_msg: &str = "██████╗ ██╗██╗   ██╗███████╗██████╗ ██████╗  █████╗ ██╗██████╗     ██████╗ ██╗   ██╗███████╗████████╗\n\r██╔══██╗██║██║   ██║██╔════╝██╔══██╗██╔══██╗██╔══██╗██║██╔══██╗    ██╔══██╗██║   ██║██╔════╝╚══██╔══╝\n\r██████╔╝██║██║   ██║█████╗  ██████╔╝██████╔╝███████║██║██║  ██║    ██████╔╝██║   ██║███████╗   ██║   \n\r██╔══██╗██║╚██╗ ██╔╝██╔══╝  ██╔══██╗██╔══██╗██╔══██║██║██║  ██║    ██╔══██╗██║   ██║╚════██║   ██║   \n\r██║  ██║██║ ╚████╔╝ ███████╗██║  ██║██║  ██║██║  ██║██║██████╔╝    ██║  ██║╚██████╔╝███████║   ██║   \n\r╚═╝  ╚═╝╚═╝  ╚═══╝  ╚══════╝╚═╝  ╚═╝╚═╝  ╚═╝╚═╝  ╚═╝╚═╝╚═════╝     ╚═╝  ╚═╝ ╚═════╝ ╚══════╝   ╚═╝   \n";
    let _ = sc.queue(Clear(crossterm::terminal::ClearType::All));
    if world.maxc > 100 {
        let _ = sc.queue(MoveTo(0, 2));
        let _ = sc.queue(Print(welcome_msg));
    }
    else {
        let _ = sc.queue(MoveTo(0, 2));
        let _ = sc.queue(Print("RiverRaid Rust"));
    }
    let _ = sc.queue(MoveTo(2, world.maxl -2));

    let _ = sc.queue(Print("Press any key to continue..."));
    let _ = sc.flush();
    loop {
        if poll(Duration::from_millis(0)).unwrap() {
            let _ = read();
            break;
        }
    }
    let _ = sc.queue(Clear(crossterm::terminal::ClearType::All));
}

fn pause_screen(mut sc: &Stdout , world: &World) {
    let pause_msg1: &str = "╔═══════════╗";
    let pause_msg2: &str = "║Game Paused║";
    let pause_msg3: &str = "╚═══════════╝";
    let _ = sc.queue(MoveTo(world.maxc / 2 - 6, world.maxl / 2 - 1));
    let _ = sc.queue(Print(pause_msg1));
    let _ = sc.queue(MoveTo(world.maxc / 2 - 6, world.maxl / 2));
    let _ = sc.queue(Print(pause_msg2));
    let _ = sc.queue(MoveTo(world.maxc / 2 - 6, world.maxl / 2 + 1));
    let _ = sc.queue(Print(pause_msg3));
    let _ = sc.flush();
}

fn draw_god_mode(mut sc: &Stdout) {
    let msg: &str = " GOD MODE: ON ";
    let _ = sc.queue(MoveTo(2, 4));
    let _ = sc.queue(Print(msg));
}

fn goodbye_screen(mut sc: &Stdout, world: &World) {
    let goodbye_msg1: &str = " ██████╗  ██████╗  ██████╗ ██████╗      ██████╗  █████╗ ███╗   ███╗███████╗██╗\n\r██╔════╝ ██╔═══██╗██╔═══██╗██╔══██╗    ██╔════╝ ██╔══██╗████╗ ████║██╔════╝██║\n\r██║  ███╗██║   ██║██║   ██║██║  ██║    ██║  ███╗███████║██╔████╔██║█████╗  ██║\n\r██║   ██║██║   ██║██║   ██║██║  ██║    ██║   ██║██╔══██║██║╚██╔╝██║██╔══╝  ╚═╝\n\r╚██████╔╝╚██████╔╝╚██████╔╝██████╔╝    ╚██████╔╝██║  ██║██║ ╚═╝ ██║███████╗██╗\n\r ╚═════╝  ╚═════╝  ╚═════╝ ╚═════╝      ╚═════╝ ╚═╝  ╚═╝╚═╝     ╚═╝╚══════╝╚═╝\n";
    let goodbye_msg2: &str = "████████╗██╗  ██╗ █████╗ ███╗   ██╗██╗  ██╗███████╗\n\r╚══██╔══╝██║  ██║██╔══██╗████╗  ██║██║ ██╔╝██╔════╝\n\r   ██║   ███████║███████║██╔██╗ ██║█████╔╝ ███████╗\n\r   ██║   ██╔══██║██╔══██║██║╚██╗██║██╔═██╗ ╚════██║\n\r   ██║   ██║  ██║██║  ██║██║ ╚████║██║  ██╗███████║██╗\n\r   ╚═╝   ╚═╝  ╚═╝╚═╝  ╚═╝╚═╝  ╚═══╝╚═╝  ╚═╝╚══════╝╚═╝\n";
    let _ = sc.queue(Clear(crossterm::terminal::ClearType::All));
    let _ = sc.queue(MoveTo(0, 2));
    let _ = sc.queue(Print(goodbye_msg1));
    let _ = sc.queue(MoveTo(0, 10));
    let _ = sc.queue(Print(goodbye_msg2));
    let _ = sc.queue(MoveTo(2, world.maxl - 5));
    match world.death_cause {
        DeathCause::Ground => {
            if world.maxc > 91 {
                let _ = sc.queue(Print("\r█▄█ █▀█ █░█   █▀▀ █▀█ ▄▀█ █▀ █░█ █▀▀ █▀▄   █ █▄░█   ▀█▀ █░█ █▀▀   █▀▀ █▀█ █▀█ █░█ █▄░█ █▀▄ ░\n\r░█░ █▄█ █▄█   █▄▄ █▀▄ █▀█ ▄█ █▀█ ██▄ █▄▀   █ █░▀█   ░█░ █▀█ ██▄   █▄█ █▀▄ █▄█ █▄█ █░▀█ █▄▀ ▄\n\r"));
            } else {
                let _ = sc.queue(Print("You crashed in the ground."));
            }
        }
        DeathCause::Enemy => {
            if world.maxc > 72 {
                let _ = sc.queue(Print("\r▄▀█ █▄░█   █▀▀ █▄░█ █▀▀ █▀▄▀█ █▄█   █▄▀ █ █░░ █░░ █▀▀ █▀▄   █▄█ █▀█ █░█ ░\n\r█▀█ █░▀█   ██▄ █░▀█ ██▄ █░▀░█ ░█░   █░█ █ █▄▄ █▄▄ ██▄ █▄▀   ░█░ █▄█ █▄█ ▄\n\r"));
            } else {
                let _ = sc.queue(Print("An enemy killed you."));
            }
        }
        DeathCause::Fuel => {
            if world.maxc > 69 {
                let _ = sc.queue(Print("\r█▄█ █▀█ █░█   █▀█ ▄▀█ █▄░█   █▀█ █░█ ▀█▀   █▀█ █▀▀   █▀▀ █░█ █▀▀ █░░ ░\n\r░█░ █▄█ █▄█   █▀▄ █▀█ █░▀█   █▄█ █▄█ ░█░   █▄█ █▀░   █▀░ █▄█ ██▄ █▄▄ ▄\n\r"));
            } else {
                let _ = sc.queue(Print("You ran out of fuel."));
            }
        }
        _ => {}
    }

    let _ = sc.queue(MoveTo(2, world.maxl -2));
    let _ = sc.queue(Print("Press any key to continue..."));
    let _ = sc.flush();
    loop {
        if poll(Duration::from_millis(0)).unwrap() {
            let _ = read();
            break;
        }
    }
    let _ = sc.queue(Clear(crossterm::terminal::ClearType::All));
}
=======
>>>>>>> b707869c

/// Game Physic Rules
/// TODO: Move to Physics.rs module later
fn physics(world: &mut World) {
    let mut rng = thread_rng();

    // check if player hit the ground
    check_player_status(world);

    // check enemy hit something
    check_enemy_status(world);
    check_fuel_status(world);

    // move the map Downward
    update_map(&mut rng, world);

    // create new enemy
    create_enemy(&mut rng, world);
    create_fuel(&mut rng, world);

    // Move elements along map movements
    move_enemies(world);
    move_fuel(world);
    move_bullets(world);

    if world.gas >= 1 {
        world.gas -= 1;
    }
}

<<<<<<< HEAD
fn handle_pressed_keys(world: &mut World) {
    if poll(Duration::from_millis(10)).unwrap() {
        let key = read().unwrap();

        while poll(Duration::from_millis(0)).unwrap() {
            let _ = read();
        }

        match key {
            Event::Key(event) => {
                // I'm reading from keyboard into event
                match event.code {
                    KeyCode::Char('q') => world.status = PlayerStatus::Quit,
                    KeyCode::Char('g') => {
                        if world.game_mode == GameMode::Normal {
                            world.game_mode = GameMode::God;
                        } else if world.game_mode == GameMode::God {
                            world.game_mode = GameMode::Normal;
                        }
                    }
                    KeyCode::Char('w') => {
                        if world.status == PlayerStatus::Alive && world.player_location.l > 1 {
                            world.player_location.l -= 1
                        }
                    }
                    KeyCode::Char('s') => {
                        if world.status == PlayerStatus::Alive
                            && world.player_location.l < world.maxl - 1
                        {
                            world.player_location.l += 1
                        }
                    }
                    KeyCode::Char('a') => {
                        if world.status == PlayerStatus::Alive && world.player_location.c > 1 {
                            world.player_location.c -= 1
                        }
                    }
                    KeyCode::Char('d') => {
                        if world.status == PlayerStatus::Alive
                            && world.player_location.c < world.maxc - 1
                        {
                            world.player_location.c += 1
                        }
                    }
                    KeyCode::Up => {
                        if world.status == PlayerStatus::Alive && world.player_location.l > 1 {
                            world.player_location.l -= 1
                        }
                    }
                    KeyCode::Down => {
                        if world.status == PlayerStatus::Alive
                            && world.player_location.l < world.maxl - 1
                        {
                            world.player_location.l += 1
                        }
                    }
                    KeyCode::Left => {
                        if world.status == PlayerStatus::Alive && world.player_location.c > 1 {
                            world.player_location.c -= 1
                        }
                    }
                    KeyCode::Right => {
                        if world.status == PlayerStatus::Alive
                            && world.player_location.c < world.maxc - 1
                        {
                            world.player_location.c += 1
                        }
                    }
                    KeyCode::Char('p') => {
                        if world.status == PlayerStatus::Alive {
                            world.status = PlayerStatus::Paused;
                        } else if world.status == PlayerStatus::Paused {
                            world.status = PlayerStatus::Alive;
                        }
                    }
                    KeyCode::Char(' ') => {
                        if world.status == PlayerStatus::Alive && world.bullet.is_empty() {
                            let new_bullet = Bullet::new(
                                world.player_location.c,
                                world.player_location.l - 1,
                                world.maxl / 4,
                            );
                            world.bullet.push(new_bullet);
                        }
                    }
                    _ => {}
                }
            }
            _ => {}
        }
    }
}
=======
>>>>>>> b707869c

fn main() -> std::io::Result<()> {
    // init the screen
    let mut sc = stdout();
    let (maxc, maxl) = size().unwrap();
    sc.execute(Hide)?;
    enable_raw_mode()?;

    // init the world
    let slowness = 100;
    let mut world = World::new(maxc, maxl);

    // show welcoming banner
    welcome_screen(&sc, &world);

    while world.status == PlayerStatus::Alive || world.status == PlayerStatus::Paused {
        handle_pressed_keys(&mut world);
        if world.status != PlayerStatus::Paused {
            physics(&mut world);
<<<<<<< HEAD
            match world.game_mode {
                GameMode::God => {
                    if world.status != PlayerStatus::Quit {
                        world.status = PlayerStatus::Alive;
                    }
                }
                GameMode::Normal => {}
            }
            draw(&sc, &mut world)?;
=======
            world.draw(&sc)?;
>>>>>>> b707869c
        } else {
            pause_screen(&sc, &world);
        }
        thread::sleep(time::Duration::from_millis(slowness));
    }
    
    

    // game is finished
    sc.queue(Clear(crossterm::terminal::ClearType::All))?;
    goodbye_screen(&sc, &world);
    sc.queue(Clear(crossterm::terminal::ClearType::All))?
        .execute(Show)?;
    disable_raw_mode()?;
    Ok(())
}<|MERGE_RESOLUTION|>--- conflicted
+++ resolved
@@ -8,477 +8,16 @@
     ExecutableCommand, QueueableCommand,
 };
 
-<<<<<<< HEAD
-#[derive(PartialEq, Eq)]
-enum PlayerStatus {
-    Dead,
-    Alive,
-    Animation,
-    Quit,
-    Paused,
-}
-
-enum EnemyStatus {
-    Alive,
-    DeadBody,
-    Dead,
-}
-
-enum DeathCause {
-    None,
-    Enemy,
-    Ground,
-    Fuel,
-}
-
-#[derive(PartialEq, Eq)]
-enum GameMode {
-    Normal,
-    God,
-}
-
-struct Location {
-    c: u16,
-    l: u16,
-}
-struct Enemy {
-    location: Location,
-    status: EnemyStatus,
-}
-
-struct Fuel {
-    location: Location,
-    status: EnemyStatus,
-}
-
-impl Location {
-    fn new(c: u16, l: u16) -> Location {
-        Location { c, l }
-    }
-
-    // Checks if two locations are within a specified margin of each other
-    fn hit_with_margin(
-        &self,
-        other: &Location,
-        top: u16,
-        right: u16,
-        buttom: u16,
-        left: u16,
-    ) -> bool {
-        (other.l > self.l || self.l - other.l <= buttom)
-            && (self.l > other.l || other.l - self.l <= top)
-            && (other.c > self.c || self.c - other.c <= left)
-            && (self.c > other.c || other.c - self.c <= right)
-    }
-
-    // check if two locations is point to the same location
-    fn hit(&self, other: &Location) -> bool {
-        self.hit_with_margin(other, 0, 0, 0, 0)
-    }
-}
-=======
 mod physics;
 mod world;
 mod greeting;
 mod events;
->>>>>>> b707869c
 
 use world::world::{*};
 use physics::physics::{*};
 use greeting::greeting::{*};
 use events::events::{*};
 
-<<<<<<< HEAD
-impl Enemy {
-    fn new(column: u16, line: u16, status: EnemyStatus) -> Enemy {
-        Enemy {
-            location: Location::new(column, line),
-            status: status,
-        }
-    }
-}
-
-struct Bullet {
-    location: Location,
-    energy: u16,
-}
-
-impl Bullet {
-    fn new(column: u16, line: u16, energy: u16) -> Bullet {
-        Bullet {
-            location: Location::new(column, line),
-            energy,
-        }
-    }
-}
-
-struct World {
-    player_location: Location,
-    map: VecDeque<(u16, u16)>,
-    maxc: u16,
-    maxl: u16,
-    status: PlayerStatus,
-    next_right: u16,
-    next_left: u16,
-    ship: String,
-    enemy: Vec<Enemy>,
-    fuel: Vec<Fuel>,
-    bullet: Vec<Bullet>,
-    gas: u16,
-    score: u16,
-    death_cause: DeathCause,
-    game_mode: GameMode,
-}
-
-impl World {
-    fn new(maxc: u16, maxl: u16) -> World {
-        World {
-            player_location: Location::new(maxc / 2, maxl - 1),
-            map: VecDeque::from(vec![(maxc / 2 - 5, maxc / 2 + 5); maxl as usize]),
-            maxc,
-            maxl,
-            status: PlayerStatus::Alive,
-            next_left: maxc / 2 - 7,
-            next_right: maxc / 2 + 7,
-            ship: 'P'.to_string(),
-            enemy: Vec::new(),
-            bullet: Vec::new(),
-            fuel: Vec::new(),
-            score: 0,
-            gas: 1700,
-            death_cause: DeathCause::None,
-            game_mode: GameMode::Normal,
-        }
-    }
-}
-
-fn draw(mut sc: &Stdout, world: &mut World) -> std::io::Result<()> {
-    sc.queue(Clear(crossterm::terminal::ClearType::All))?;
-
-    // draw the map
-    for l in 0..world.map.len() {
-        sc.queue(MoveTo(0, l as u16))?
-            .queue(Print("+".repeat(world.map[l].0 as usize)))?
-            .queue(MoveTo(world.map[l].1, l as u16))?
-            .queue(Print("+".repeat((world.maxc - world.map[l].1) as usize)))?;
-    }
-
-    sc.queue(MoveTo(2, 2))?
-        .queue(Print(format!(" Score: {} ", world.score)))?
-        .queue(MoveTo(2, 3))?
-        .queue(Print(format!(" Fuel: {} ", world.gas / 100)))?;
-
-    if world.game_mode == GameMode::God {
-        draw_god_mode(sc);
-    }
-
-    // draw fuel
-    for index in (0..world.fuel.len()).rev() {
-        match world.fuel[index].status {
-            EnemyStatus::Alive => {
-                sc.queue(MoveTo(
-                    world.fuel[index].location.c,
-                    world.fuel[index].location.l,
-                ))?
-                .queue(Print("F"))?;
-            }
-            EnemyStatus::DeadBody => {
-                sc.queue(MoveTo(
-                    world.fuel[index].location.c,
-                    world.fuel[index].location.l,
-                ))?
-                .queue(Print("$"))?;
-                world.fuel[index].status = EnemyStatus::Dead;
-            }
-            EnemyStatus::Dead => {
-                world.fuel.remove(index);
-            }
-        };
-    }
-
-    // draw enemies
-    for index in (0..world.enemy.len()).rev() {
-        match world.enemy[index].status {
-            EnemyStatus::Alive => {
-                sc.queue(MoveTo(
-                    world.enemy[index].location.c,
-                    world.enemy[index].location.l,
-                ))?
-                .queue(Print("E"))?;
-            }
-            EnemyStatus::DeadBody => {
-                sc.queue(MoveTo(
-                    world.enemy[index].location.c,
-                    world.enemy[index].location.l,
-                ))?
-                .queue(Print("X"))?;
-                world.enemy[index].status = EnemyStatus::Dead;
-            }
-            EnemyStatus::Dead => {
-                world.enemy.remove(index);
-            }
-        };
-    }
-
-    // draw bullet
-    for b in &world.bullet {
-        sc.queue(MoveTo(b.location.c, b.location.l))?
-            .queue(Print("|"))?
-            .queue(MoveTo(b.location.c, b.location.l - 1))?
-            .queue(Print("^"))?;
-    }
-
-    // draw the player
-    sc.queue(MoveTo(world.player_location.c, world.player_location.l))?
-        .queue(Print(world.ship.as_str()))?
-        .flush()?;
-
-    Ok(())
-}
-
-/// check if player hit the ground
-fn check_player_status(world: &mut World) {
-    if world.player_location.c < world.map[world.player_location.l as usize].0
-        || world.player_location.c >= world.map[world.player_location.l as usize].1
-    {
-        world.status = PlayerStatus::Dead;
-        world.death_cause = DeathCause::Ground;
-    }
-
-    if world.gas == 0 {
-        world.status = PlayerStatus::Dead;
-        world.death_cause = DeathCause::Fuel;
-    }
-}
-
-/// check if fuel is hit / moved over
-fn check_fuel_status(world: &mut World) {
-    for index in (0..world.fuel.len()).rev() {
-        if matches!(world.fuel[index].status, EnemyStatus::Alive)
-            && world.player_location.hit(&world.fuel[index].location)
-        {
-            world.gas += 200;
-        };
-        for j in (0..world.bullet.len()).rev() {
-            if world.bullet[j]
-                .location
-                .hit_with_margin(&world.fuel[index].location, 1, 0, 1, 0)
-            {
-                world.fuel[index].status = EnemyStatus::DeadBody;
-                world.score += 20;
-            }
-        }
-    }
-}
-
-/// check enemy hit something
-fn check_enemy_status(world: &mut World) {
-    for index in (0..world.enemy.len()).rev() {
-        if matches!(world.enemy[index].status, EnemyStatus::Alive)
-            && world.player_location.hit(&world.enemy[index].location)
-        {
-            world.status = PlayerStatus::Dead;
-            world.death_cause = DeathCause::Enemy;
-        };
-        for j in (0..world.bullet.len()).rev() {
-            if world.bullet[j]
-                .location
-                .hit_with_margin(&world.enemy[index].location, 1, 0, 1, 0)
-            {
-                world.enemy[index].status = EnemyStatus::DeadBody;
-                world.score += 10;
-            }
-        }
-    }
-}
-
-/// Update the map
-fn update_map(rng: &mut ThreadRng, world: &mut World) {
-    // move the map downward using VecDeque
-
-    world.map.pop_back();
-    let (mut left, mut right) = world.map[0];
-    match world.next_left.cmp(&left) {
-        Greater => left += 1,
-        Less => left -= 1,
-        Equal => {}
-    };
-    match world.next_right.cmp(&right) {
-        Greater => right += 1,
-        Less => right -= 1,
-        Equal => {}
-    };
-
-    if world.next_left == world.map[0].0 && rng.gen_range(0..10) >= 7 {
-        world.next_left = rng.gen_range(world.next_left.saturating_sub(5)..world.next_left + 5);
-        if world.next_left == 0 {
-            world.next_left = 1;
-        }
-    }
-    if world.next_right == world.map[0].1 && rng.gen_range(0..10) >= 7 {
-        world.next_right = rng.gen_range(world.next_right - 5..world.next_right + 5);
-        if world.next_right > world.maxc {
-            world.next_right = Wrapping(world.maxc).0 - 1;
-        }
-    }
-
-    if world.next_right.abs_diff(world.next_left) < 3 {
-        world.next_right += 3;
-    }
-    world.map.push_front((left, right))
-}
-
-/// Create a new fuel; maybe
-fn create_fuel(rng: &mut ThreadRng, world: &mut World) {
-    // Possibility
-    if rng.gen_range(0..100) >= 99 {
-        world.fuel.push(Fuel::new(
-            rng.gen_range(world.map[0].0..world.map[0].1),
-            0,
-            EnemyStatus::Alive,
-        ));
-    }
-}
-
-/// Create a new enemy
-fn create_enemy(rng: &mut ThreadRng, world: &mut World) {
-    // Possibility
-    if rng.gen_range(0..10) >= 9 {
-        world.enemy.push(Enemy::new(
-            rng.gen_range(world.map[0].0..world.map[0].1),
-            0,
-            EnemyStatus::Alive,
-        ));
-    }
-}
-
-/// Move fuels on the river
-fn move_fuel(world: &mut World) {
-    for index in (0..world.fuel.len()).rev() {
-        world.fuel[index].location.l += 1;
-        if world.fuel[index].location.l >= world.maxl {
-            world.fuel.remove(index);
-        }
-    }
-}
-
-/// Move enemies on the river
-fn move_enemies(world: &mut World) {
-    for index in (0..world.enemy.len()).rev() {
-        world.enemy[index].location.l += 1;
-        if world.enemy[index].location.l >= world.maxl {
-            world.enemy.remove(index);
-        }
-    }
-}
-
-/// Move Bullets
-fn move_bullets(world: &mut World) {
-    for index in (0..world.bullet.len()).rev() {
-        if world.bullet[index].energy == 0 || world.bullet[index].location.l <= 2 {
-            world.bullet.remove(index);
-        } else {
-            world.bullet[index].location.l -= 2;
-            world.bullet[index].energy -= 1;
-
-            if world.bullet[index].location.c < world.map[world.bullet[index].location.l as usize].0 ||
-                world.bullet[index].location.c >= world.map[world.bullet[index].location.l as usize].1 {
-                world.bullet.remove(index);
-            }  
-        }           
-    }   
-}
-
-fn welcome_screen(mut sc: &Stdout, world: &World) {
-    let welcome_msg: &str = "██████╗ ██╗██╗   ██╗███████╗██████╗ ██████╗  █████╗ ██╗██████╗     ██████╗ ██╗   ██╗███████╗████████╗\n\r██╔══██╗██║██║   ██║██╔════╝██╔══██╗██╔══██╗██╔══██╗██║██╔══██╗    ██╔══██╗██║   ██║██╔════╝╚══██╔══╝\n\r██████╔╝██║██║   ██║█████╗  ██████╔╝██████╔╝███████║██║██║  ██║    ██████╔╝██║   ██║███████╗   ██║   \n\r██╔══██╗██║╚██╗ ██╔╝██╔══╝  ██╔══██╗██╔══██╗██╔══██║██║██║  ██║    ██╔══██╗██║   ██║╚════██║   ██║   \n\r██║  ██║██║ ╚████╔╝ ███████╗██║  ██║██║  ██║██║  ██║██║██████╔╝    ██║  ██║╚██████╔╝███████║   ██║   \n\r╚═╝  ╚═╝╚═╝  ╚═══╝  ╚══════╝╚═╝  ╚═╝╚═╝  ╚═╝╚═╝  ╚═╝╚═╝╚═════╝     ╚═╝  ╚═╝ ╚═════╝ ╚══════╝   ╚═╝   \n";
-    let _ = sc.queue(Clear(crossterm::terminal::ClearType::All));
-    if world.maxc > 100 {
-        let _ = sc.queue(MoveTo(0, 2));
-        let _ = sc.queue(Print(welcome_msg));
-    }
-    else {
-        let _ = sc.queue(MoveTo(0, 2));
-        let _ = sc.queue(Print("RiverRaid Rust"));
-    }
-    let _ = sc.queue(MoveTo(2, world.maxl -2));
-
-    let _ = sc.queue(Print("Press any key to continue..."));
-    let _ = sc.flush();
-    loop {
-        if poll(Duration::from_millis(0)).unwrap() {
-            let _ = read();
-            break;
-        }
-    }
-    let _ = sc.queue(Clear(crossterm::terminal::ClearType::All));
-}
-
-fn pause_screen(mut sc: &Stdout , world: &World) {
-    let pause_msg1: &str = "╔═══════════╗";
-    let pause_msg2: &str = "║Game Paused║";
-    let pause_msg3: &str = "╚═══════════╝";
-    let _ = sc.queue(MoveTo(world.maxc / 2 - 6, world.maxl / 2 - 1));
-    let _ = sc.queue(Print(pause_msg1));
-    let _ = sc.queue(MoveTo(world.maxc / 2 - 6, world.maxl / 2));
-    let _ = sc.queue(Print(pause_msg2));
-    let _ = sc.queue(MoveTo(world.maxc / 2 - 6, world.maxl / 2 + 1));
-    let _ = sc.queue(Print(pause_msg3));
-    let _ = sc.flush();
-}
-
-fn draw_god_mode(mut sc: &Stdout) {
-    let msg: &str = " GOD MODE: ON ";
-    let _ = sc.queue(MoveTo(2, 4));
-    let _ = sc.queue(Print(msg));
-}
-
-fn goodbye_screen(mut sc: &Stdout, world: &World) {
-    let goodbye_msg1: &str = " ██████╗  ██████╗  ██████╗ ██████╗      ██████╗  █████╗ ███╗   ███╗███████╗██╗\n\r██╔════╝ ██╔═══██╗██╔═══██╗██╔══██╗    ██╔════╝ ██╔══██╗████╗ ████║██╔════╝██║\n\r██║  ███╗██║   ██║██║   ██║██║  ██║    ██║  ███╗███████║██╔████╔██║█████╗  ██║\n\r██║   ██║██║   ██║██║   ██║██║  ██║    ██║   ██║██╔══██║██║╚██╔╝██║██╔══╝  ╚═╝\n\r╚██████╔╝╚██████╔╝╚██████╔╝██████╔╝    ╚██████╔╝██║  ██║██║ ╚═╝ ██║███████╗██╗\n\r ╚═════╝  ╚═════╝  ╚═════╝ ╚═════╝      ╚═════╝ ╚═╝  ╚═╝╚═╝     ╚═╝╚══════╝╚═╝\n";
-    let goodbye_msg2: &str = "████████╗██╗  ██╗ █████╗ ███╗   ██╗██╗  ██╗███████╗\n\r╚══██╔══╝██║  ██║██╔══██╗████╗  ██║██║ ██╔╝██╔════╝\n\r   ██║   ███████║███████║██╔██╗ ██║█████╔╝ ███████╗\n\r   ██║   ██╔══██║██╔══██║██║╚██╗██║██╔═██╗ ╚════██║\n\r   ██║   ██║  ██║██║  ██║██║ ╚████║██║  ██╗███████║██╗\n\r   ╚═╝   ╚═╝  ╚═╝╚═╝  ╚═╝╚═╝  ╚═══╝╚═╝  ╚═╝╚══════╝╚═╝\n";
-    let _ = sc.queue(Clear(crossterm::terminal::ClearType::All));
-    let _ = sc.queue(MoveTo(0, 2));
-    let _ = sc.queue(Print(goodbye_msg1));
-    let _ = sc.queue(MoveTo(0, 10));
-    let _ = sc.queue(Print(goodbye_msg2));
-    let _ = sc.queue(MoveTo(2, world.maxl - 5));
-    match world.death_cause {
-        DeathCause::Ground => {
-            if world.maxc > 91 {
-                let _ = sc.queue(Print("\r█▄█ █▀█ █░█   █▀▀ █▀█ ▄▀█ █▀ █░█ █▀▀ █▀▄   █ █▄░█   ▀█▀ █░█ █▀▀   █▀▀ █▀█ █▀█ █░█ █▄░█ █▀▄ ░\n\r░█░ █▄█ █▄█   █▄▄ █▀▄ █▀█ ▄█ █▀█ ██▄ █▄▀   █ █░▀█   ░█░ █▀█ ██▄   █▄█ █▀▄ █▄█ █▄█ █░▀█ █▄▀ ▄\n\r"));
-            } else {
-                let _ = sc.queue(Print("You crashed in the ground."));
-            }
-        }
-        DeathCause::Enemy => {
-            if world.maxc > 72 {
-                let _ = sc.queue(Print("\r▄▀█ █▄░█   █▀▀ █▄░█ █▀▀ █▀▄▀█ █▄█   █▄▀ █ █░░ █░░ █▀▀ █▀▄   █▄█ █▀█ █░█ ░\n\r█▀█ █░▀█   ██▄ █░▀█ ██▄ █░▀░█ ░█░   █░█ █ █▄▄ █▄▄ ██▄ █▄▀   ░█░ █▄█ █▄█ ▄\n\r"));
-            } else {
-                let _ = sc.queue(Print("An enemy killed you."));
-            }
-        }
-        DeathCause::Fuel => {
-            if world.maxc > 69 {
-                let _ = sc.queue(Print("\r█▄█ █▀█ █░█   █▀█ ▄▀█ █▄░█   █▀█ █░█ ▀█▀   █▀█ █▀▀   █▀▀ █░█ █▀▀ █░░ ░\n\r░█░ █▄█ █▄█   █▀▄ █▀█ █░▀█   █▄█ █▄█ ░█░   █▄█ █▀░   █▀░ █▄█ ██▄ █▄▄ ▄\n\r"));
-            } else {
-                let _ = sc.queue(Print("You ran out of fuel."));
-            }
-        }
-        _ => {}
-    }
-
-    let _ = sc.queue(MoveTo(2, world.maxl -2));
-    let _ = sc.queue(Print("Press any key to continue..."));
-    let _ = sc.flush();
-    loop {
-        if poll(Duration::from_millis(0)).unwrap() {
-            let _ = read();
-            break;
-        }
-    }
-    let _ = sc.queue(Clear(crossterm::terminal::ClearType::All));
-}
-=======
->>>>>>> b707869c
 
 /// Game Physic Rules
 /// TODO: Move to Physics.rs module later
@@ -509,101 +48,6 @@
     }
 }
 
-<<<<<<< HEAD
-fn handle_pressed_keys(world: &mut World) {
-    if poll(Duration::from_millis(10)).unwrap() {
-        let key = read().unwrap();
-
-        while poll(Duration::from_millis(0)).unwrap() {
-            let _ = read();
-        }
-
-        match key {
-            Event::Key(event) => {
-                // I'm reading from keyboard into event
-                match event.code {
-                    KeyCode::Char('q') => world.status = PlayerStatus::Quit,
-                    KeyCode::Char('g') => {
-                        if world.game_mode == GameMode::Normal {
-                            world.game_mode = GameMode::God;
-                        } else if world.game_mode == GameMode::God {
-                            world.game_mode = GameMode::Normal;
-                        }
-                    }
-                    KeyCode::Char('w') => {
-                        if world.status == PlayerStatus::Alive && world.player_location.l > 1 {
-                            world.player_location.l -= 1
-                        }
-                    }
-                    KeyCode::Char('s') => {
-                        if world.status == PlayerStatus::Alive
-                            && world.player_location.l < world.maxl - 1
-                        {
-                            world.player_location.l += 1
-                        }
-                    }
-                    KeyCode::Char('a') => {
-                        if world.status == PlayerStatus::Alive && world.player_location.c > 1 {
-                            world.player_location.c -= 1
-                        }
-                    }
-                    KeyCode::Char('d') => {
-                        if world.status == PlayerStatus::Alive
-                            && world.player_location.c < world.maxc - 1
-                        {
-                            world.player_location.c += 1
-                        }
-                    }
-                    KeyCode::Up => {
-                        if world.status == PlayerStatus::Alive && world.player_location.l > 1 {
-                            world.player_location.l -= 1
-                        }
-                    }
-                    KeyCode::Down => {
-                        if world.status == PlayerStatus::Alive
-                            && world.player_location.l < world.maxl - 1
-                        {
-                            world.player_location.l += 1
-                        }
-                    }
-                    KeyCode::Left => {
-                        if world.status == PlayerStatus::Alive && world.player_location.c > 1 {
-                            world.player_location.c -= 1
-                        }
-                    }
-                    KeyCode::Right => {
-                        if world.status == PlayerStatus::Alive
-                            && world.player_location.c < world.maxc - 1
-                        {
-                            world.player_location.c += 1
-                        }
-                    }
-                    KeyCode::Char('p') => {
-                        if world.status == PlayerStatus::Alive {
-                            world.status = PlayerStatus::Paused;
-                        } else if world.status == PlayerStatus::Paused {
-                            world.status = PlayerStatus::Alive;
-                        }
-                    }
-                    KeyCode::Char(' ') => {
-                        if world.status == PlayerStatus::Alive && world.bullet.is_empty() {
-                            let new_bullet = Bullet::new(
-                                world.player_location.c,
-                                world.player_location.l - 1,
-                                world.maxl / 4,
-                            );
-                            world.bullet.push(new_bullet);
-                        }
-                    }
-                    _ => {}
-                }
-            }
-            _ => {}
-        }
-    }
-}
-=======
->>>>>>> b707869c
 
 fn main() -> std::io::Result<()> {
     // init the screen
@@ -623,7 +67,6 @@
         handle_pressed_keys(&mut world);
         if world.status != PlayerStatus::Paused {
             physics(&mut world);
-<<<<<<< HEAD
             match world.game_mode {
                 GameMode::God => {
                     if world.status != PlayerStatus::Quit {
@@ -632,10 +75,7 @@
                 }
                 GameMode::Normal => {}
             }
-            draw(&sc, &mut world)?;
-=======
             world.draw(&sc)?;
->>>>>>> b707869c
         } else {
             pause_screen(&sc, &world);
         }
