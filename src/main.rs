--- conflicted
+++ resolved
@@ -15,24 +15,15 @@
     Paused
 }
 
-<<<<<<< HEAD
-=======
-
->>>>>>> 81a5a8af
 enum EnemyStatus {
     Alive,
     DeadBody,
     Dead
 }
 
-<<<<<<< HEAD
-struct Enemy {
-=======
 struct Location {
->>>>>>> 81a5a8af
     c: u16,
     l: u16,
-    status: EnemyStatus
 }
 struct Enemy {
     location: Location,
@@ -63,14 +54,8 @@
 
     fn new(column: u16, line: u16, status: EnemyStatus) -> Enemy {
         Enemy {
-<<<<<<< HEAD
-            c: column,
-            l: line,
-            status: status
-=======
             location: Location::new(column, line),
             status: status,
->>>>>>> 81a5a8af
         }
     }
     
@@ -138,15 +123,9 @@
     // draw enemies
     for index in (0..world.enemy.len()).rev() {
         match world.enemy[index].status {
-<<<<<<< HEAD
-            EnemyStatus::Alive => {sc.queue(MoveTo(world.enemy[index].c, world.enemy[index].l))?.queue(Print("E"))?;},
-            EnemyStatus::DeadBody => {
-                sc.queue(MoveTo(world.enemy[index].c, world.enemy[index].l))?.queue(Print("X"))?;
-=======
             EnemyStatus::Alive => {sc.queue(MoveTo(world.enemy[index].location.c, world.enemy[index].location.l))?.queue(Print("E"))?;},
             EnemyStatus::DeadBody => {
                 sc.queue(MoveTo(world.enemy[index].location.c, world.enemy[index].location.l))?.queue(Print("X"))?;
->>>>>>> 81a5a8af
                 world.enemy[index].status = EnemyStatus::Dead;
             },
             EnemyStatus::Dead => {world.enemy.remove(index);}
@@ -184,23 +163,12 @@
 
     for index in (0..world.enemy.len()).rev() {
 
-<<<<<<< HEAD
-        if matches!(world.enemy[index].status,EnemyStatus::Alive) && world.enemy[index].l == world.player_l && world.enemy[index].c == world.player_c {
-            world.status = PlayerStatus::Dead
-        };
-
-        // 
-        for j in (0..world.bullet.len()).rev() {
-            if (world.enemy[index].l.abs_diff(world.bullet[j].l) <= 1) 
-                && world.enemy[index].c == world.bullet[j].c {
-=======
         if matches!(world.enemy[index].status,EnemyStatus::Alive) && 
             world.player_location.hit(&world.enemy[index].location) {
             world.status = PlayerStatus::Dead
         };
         for j in (0..world.bullet.len()).rev() {                
             if world.bullet[j].location.hit_with_margin(&world.enemy[index].location,1,0,1,0) {
->>>>>>> 81a5a8af
                 world.enemy[index].status = EnemyStatus::DeadBody;
             }
         }
