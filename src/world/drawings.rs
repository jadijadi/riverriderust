--- conflicted
+++ resolved
@@ -63,29 +63,7 @@
         self.canvas.clear_all();
 
         // draw the map
-<<<<<<< HEAD
         self.canvas.draw(&self.map);
-=======
-        for l in 0..self.map.len() {
-            let map_c = self.map[l].1;
-            let maxc = self.maxc;
-            self.canvas
-                .draw_line((0, l as u16), "+".repeat(self.map[l].0 as usize))
-                .draw_line((map_c, l as u16), "+".repeat((maxc - map_c) as usize));
-        }
-
-        let status_style = Some(ContentStyle::new().black().on_white());
-        let gas_present = self.player.gas / 100;
-        let enemies_count = self.enemies.len();
-        self.canvas
-            .draw_styled_line(2, format!(" Score: {} ", self.player.score), status_style)
-            .draw_styled_line((2, 3), format!(" Fuel: {} ", gas_present), status_style)
-            .draw_styled_line(
-                (2, 4),
-                format!(" Enemies: {} ", enemies_count),
-                status_style,
-            );
->>>>>>> 0a505e12
 
         // draw fuel
         for fuel in self.fuels.iter() {
